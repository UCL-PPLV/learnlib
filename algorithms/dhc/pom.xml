--- conflicted
+++ resolved
@@ -23,11 +23,7 @@
 	<parent>
 		<artifactId>learnlib-algorithms</artifactId>
 		<groupId>de.learnlib</groupId>
-<<<<<<< HEAD
-		<version>0.11.1</version>
-=======
 		<version>0.11.1-SNAPSHOT</version>
->>>>>>> 5c6ffecd
 		<relativePath>../pom.xml</relativePath>        
 	</parent>
 
