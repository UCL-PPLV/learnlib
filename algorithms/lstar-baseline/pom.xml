<?xml version="1.0"?>
<!--
Copyright (C) 2013-2014 TU Dortmund
This file is part of LearnLib, http://www.learnlib.de/.

LearnLib is free software; you can redistribute it and/or
modify it under the terms of the GNU Lesser General Public
License version 3.0 as published by the Free Software Foundation.

LearnLib is distributed in the hope that it will be useful,
but WITHOUT ANY WARRANTY; without even the implied warranty of
MERCHANTABILITY or FITNESS FOR A PARTICULAR PURPOSE.  See the GNU
Lesser General Public License for more details.

You should have received a copy of the GNU Lesser General Public
License along with LearnLib; if not, see
http://www.gnu.de/documents/lgpl.en.html.
-->
<project xmlns="http://maven.apache.org/POM/4.0.0" xmlns:xsi="http://www.w3.org/2001/XMLSchema-instance" xsi:schemaLocation="http://maven.apache.org/POM/4.0.0 http://maven.apache.org/xsd/maven-4.0.0.xsd">

	<modelVersion>4.0.0</modelVersion>

	<parent>
		<artifactId>learnlib-algorithms</artifactId>
		<groupId>de.learnlib</groupId>
		<version>0.10.0-SNAPSHOT</version>
		<relativePath>../pom.xml</relativePath>        
	</parent>

	<artifactId>learnlib-lstar-baseline</artifactId>
	<name>LearnLib :: Algorithms :: Baseline L*</name>
	<description>A simple, straightforward implementation of Dana Angluin's L* algorithm</description>

	<dependencies>
		<!--
		Compile-time dependencies
		-->
		
		<!-- LearnLib dependencies -->
		<dependency>
			<groupId>de.learnlib</groupId>
			<artifactId>learnlib-core</artifactId>
		</dependency>
<<<<<<< HEAD
		<dependency> 
			<groupId>de.learnlib</groupId>
			<artifactId>learnlib-algorithm-features</artifactId>
		</dependency>
=======
		
		<!-- AutomataLib dependencies -->
>>>>>>> 72382c41
		<dependency>
			<groupId>net.automatalib</groupId>
			<artifactId>automata-api</artifactId>
		</dependency>
		<dependency>
			<groupId>net.automatalib</groupId>
			<artifactId>automata-core</artifactId>
		</dependency>
		<dependency>
			<groupId>net.automatalib</groupId>
			<artifactId>automata-util</artifactId>
		</dependency>
		
		<!--
		Test dependencies
		-->
		
		<!-- TestNG -->
		<dependency>
			<groupId>org.testng</groupId>
			<artifactId>testng</artifactId>
		</dependency>
		
		<!-- LearnLib dependencies -->
		<dependency>
			<groupId>de.learnlib.testsupport</groupId>
			<artifactId>learnlib-learning-examples</artifactId>
		</dependency>
		<dependency>
			<groupId>de.learnlib.testsupport</groupId>
			<artifactId>learnlib-learner-it-support</artifactId>
		</dependency>
		<dependency>
			<groupId>de.learnlib</groupId>
			<artifactId>learnlib-simulator</artifactId>
			<scope>test</scope>
		</dependency>
		<dependency>
			<groupId>com.google.code.findbugs</groupId>
			<artifactId>jsr305</artifactId>
		</dependency>
	</dependencies>

</project><|MERGE_RESOLUTION|>--- conflicted
+++ resolved
@@ -41,15 +41,12 @@
 			<groupId>de.learnlib</groupId>
 			<artifactId>learnlib-core</artifactId>
 		</dependency>
-<<<<<<< HEAD
 		<dependency> 
 			<groupId>de.learnlib</groupId>
 			<artifactId>learnlib-algorithm-features</artifactId>
 		</dependency>
-=======
 		
 		<!-- AutomataLib dependencies -->
->>>>>>> 72382c41
 		<dependency>
 			<groupId>net.automatalib</groupId>
 			<artifactId>automata-api</artifactId>
