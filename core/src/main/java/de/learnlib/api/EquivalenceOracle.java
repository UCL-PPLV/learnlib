/* Copyright (C) 2013-2014 TU Dortmund
 * This file is part of LearnLib, http://www.learnlib.de/.
 * 
 * LearnLib is free software; you can redistribute it and/or
 * modify it under the terms of the GNU Lesser General Public
 * License version 3.0 as published by the Free Software Foundation.
 * 
 * LearnLib is distributed in the hope that it will be useful,
 * but WITHOUT ANY WARRANTY; without even the implied warranty of
 * MERCHANTABILITY or FITNESS FOR A PARTICULAR PURPOSE.  See the GNU
 * Lesser General Public License for more details.
 * 
 * You should have received a copy of the GNU Lesser General Public
 * License along with LearnLib; if not, see
 * <http://www.gnu.de/documents/lgpl.en.html>.
 */
package de.learnlib.api;

import java.util.Collection;

import javax.annotation.Nullable;
import javax.annotation.ParametersAreNonnullByDefault;

import net.automatalib.automata.fsa.DFA;
import net.automatalib.automata.transout.MealyMachine;
import net.automatalib.words.Word;
import de.learnlib.oracles.DefaultQuery;


/**
 * An equivalence oracle, which checks hypothesis automata against the (possibly unknown)
 * system under learning (SUL).
 * <p>
 * Please note that equivalence oracles are implicitly connected to a SUL, there is no explicit
 * references in terms of a {@link MembershipOracle} or such. However, this might be different
 * in implementing classes.
 * <p>
 * <b>CAVEAT:</b> Equivalence oracles serve as an abstraction to tackle the (generally undecidable)
 * problem of black-box equivalence testing. The contract imposed by this interface is that
 * results returned by the {@link #findCounterExample(Object, Collection)} method are in fact
 * counterexamples, <b>BUT</b> a <tt>null</tt> result signalling no counterexample was found
 * does <b>not</b> mean that there can be none.
 * 
 * @author Maik Merten <maikmerten@googlemail.com>
 * @author Malte Isberner <malte.isberner@gmail.com>
 * 
 * @param <A> automaton class this equivalence oracle works on
 * @param <I> input symbol class
 * @param <O> output class
 */
@ParametersAreNonnullByDefault
public interface EquivalenceOracle<A, I, O> {
	
<<<<<<< HEAD
	/**
	 * A specialization of the {@link EquivalenceOracle} interface for a DFA learning scenario.
	 * 
	 * @author Malte Isberner <malte.isberner@gmail.com>
	 *
	 * @param <I> input symbol class
	 */
	public static interface DFAEquivalenceOracle<I> extends EquivalenceOracle<DFA<?,I>,I,Boolean> {}
	
	/**
	 * A specialization of the {@link EquivalenceOracle} interface for a Mealy learning scenario.
	 * 
	 * @author Malte Isberner <malte.isberner@gmail.com>
	 *
	 * @param <I> input symbol class
	 * @param <O> output symbol class
	 */
	public static interface MealyEquivalenceOracle<I,O> extends EquivalenceOracle<MealyMachine<?,I,?,O>,I,Word<O>> {}
=======
	static interface DFAEquivalenceOracle<I> extends EquivalenceOracle<DFA<?,I>,I,Boolean> {}
	static interface MealyEquivalenceOracle<I,O> extends EquivalenceOracle<MealyMachine<?,I,?,O>,I,Word<O>> {}
>>>>>>> f97ba2aa
	
	
	/**
	 * Searches for a counterexample disproving the subjected hypothesis.
	 * A counterexample is query which, when performed on the SUL, yields a different output
	 * than what was predicted by the hypothesis. If no counterexample could be found (this does
	 * not necessarily mean that none exists), <code>null</code> is returned.
	 * 
	 * @param hypothesis the conjecture
	 * @param inputs the set of inputs to consider, this should be a subset of the input alphabet
	 * of the provided hypothesis
	 * @return a query exposing different behavior, or <tt>null</tt> if no counterexample
	 * could be found. In case a non-<tt>null</tt> value is returned, the output field
	 * in the {@link DefaultQuery} contains the SUL output for the respective query.
	 */
<<<<<<< HEAD
	@Nullable
	public DefaultQuery<I, O> findCounterExample(A hypothesis, Collection<? extends I> inputs);  
=======
	DefaultQuery<I, O> findCounterExample(A hypothesis, Collection<? extends I> inputs);  
>>>>>>> f97ba2aa
	
}<|MERGE_RESOLUTION|>--- conflicted
+++ resolved
@@ -51,7 +51,6 @@
 @ParametersAreNonnullByDefault
 public interface EquivalenceOracle<A, I, O> {
 	
-<<<<<<< HEAD
 	/**
 	 * A specialization of the {@link EquivalenceOracle} interface for a DFA learning scenario.
 	 * 
@@ -70,10 +69,7 @@
 	 * @param <O> output symbol class
 	 */
 	public static interface MealyEquivalenceOracle<I,O> extends EquivalenceOracle<MealyMachine<?,I,?,O>,I,Word<O>> {}
-=======
-	static interface DFAEquivalenceOracle<I> extends EquivalenceOracle<DFA<?,I>,I,Boolean> {}
-	static interface MealyEquivalenceOracle<I,O> extends EquivalenceOracle<MealyMachine<?,I,?,O>,I,Word<O>> {}
->>>>>>> f97ba2aa
+
 	
 	
 	/**
@@ -89,11 +85,8 @@
 	 * could be found. In case a non-<tt>null</tt> value is returned, the output field
 	 * in the {@link DefaultQuery} contains the SUL output for the respective query.
 	 */
-<<<<<<< HEAD
 	@Nullable
 	public DefaultQuery<I, O> findCounterExample(A hypothesis, Collection<? extends I> inputs);  
-=======
-	DefaultQuery<I, O> findCounterExample(A hypothesis, Collection<? extends I> inputs);  
->>>>>>> f97ba2aa
+
 	
 }