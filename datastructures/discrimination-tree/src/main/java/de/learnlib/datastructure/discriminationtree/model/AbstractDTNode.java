--- conflicted
+++ resolved
@@ -35,9 +35,9 @@
  */
 public abstract class AbstractDTNode<DSCR, O, D, N extends AbstractDTNode<DSCR, O, D, N>> {
 
-    protected N parent;
-    protected O parentOutcome;
-    protected int depth;
+    protected final N parent;
+    protected final O parentOutcome;
+    protected final int depth;
     protected Map<O, N> children;
     protected DSCR discriminator;
     protected D data;
@@ -59,10 +59,6 @@
 
     public N getParent() {
         return parent;
-    }
-
-    public void setParent(N parent) {
-        this.parent = parent;
     }
 
     public DSCR getDiscriminator() {
@@ -106,10 +102,7 @@
     }
 
     public boolean isLeaf() {
-        if (children != null) {
-            return children.size() == 0;
-        }
-        return true;
+        return children == null;
     }
 
     protected abstract Map<O, N> createChildMap();
@@ -129,7 +122,7 @@
     public N child(O out, D defaultData) {
         assert !isLeaf();
 
-        N result = this.getChild(out);
+        N result = getChild(out);
         if (result == null) {
             result = addChild(out, defaultData);
         }
@@ -148,10 +141,6 @@
         return children.entrySet();
     }
 
-    public Map<O, N> getChildMap() {
-        return children;
-    }
-
     public void replaceChildren(Map<O, N> repChildren) {
         this.children = repChildren;
     }
@@ -160,31 +149,17 @@
         return depth;
     }
 
-    public void setDepth(int newDepth) {
-        depth = newDepth;
-    }
-
     public D getData() {
-        // Continuous learners can have tree states.
-        // assert isLeaf();
+        assert isLeaf();
         return data;
     }
 
     public void setData(D data) {
-        // Continuous learners can have tree states.
-        // assert isLeaf();
+        assert isLeaf();
         this.data = data;
     }
 
-<<<<<<< HEAD
-    public void clearData() {
-        this.data = null;
-    }
-
-    public O subtreeLabel(N descendant) {
-=======
     public @Nullable O subtreeLabel(N descendant) {
->>>>>>> 6a4abf83
         N curr = descendant;
 
         while (curr.depth > this.depth + 1) {
@@ -202,10 +177,6 @@
         return parentOutcome;
     }
 
-    public void setParentOutcome(O parentOutcome) {
-        this.parentOutcome = parentOutcome;
-    }
-
     public class SplitResult {
 
         public final N nodeOld;
