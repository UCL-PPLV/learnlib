--- conflicted
+++ resolved
@@ -53,13 +53,8 @@
 	@BeforeClass
 	protected void setUp() {
 		sigma = Alphabets.integers(0, 3);
-<<<<<<< HEAD
 
-		reuseOracle = new ReuseOracleBuilder<>(sigma, new TestOracleFactory() ,true)
-=======
-		
-		reuseOracle = new ReuseOracleBuilder<>(sigma,reuseCapableOracle)
->>>>>>> 26612f09
+		reuseOracle = new ReuseOracleBuilder<>(sigma, new TestOracleFactory())
 				.withFailureOutputs(Sets.newHashSet("error"))
 				.withInvariantInputs(Sets.newHashSet(0))
 				.build();
