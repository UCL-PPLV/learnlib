/* Copyright (C) 2013 TU Dortmund
 * This file is part of LearnLib, http://www.learnlib.de/.
 * 
 * LearnLib is free software; you can redistribute it and/or
 * modify it under the terms of the GNU Lesser General Public
 * License version 3.0 as published by the Free Software Foundation.
 * 
 * LearnLib is distributed in the hope that it will be useful,
 * but WITHOUT ANY WARRANTY; without even the implied warranty of
 * MERCHANTABILITY or FITNESS FOR A PARTICULAR PURPOSE.  See the GNU
 * Lesser General Public License for more details.
 * 
 * You should have received a copy of the GNU Lesser General Public
 * License along with LearnLib; if not, see
 * <http://www.gnu.de/documents/lgpl.en.html>.
 */
package de.learnlib.filters.reuse.test;

import de.learnlib.filters.reuse.ReuseCapableOracleFactory;
import net.automatalib.words.Alphabet;
import net.automatalib.words.Word;
import net.automatalib.words.WordBuilder;
import net.automatalib.words.impl.Alphabets;

import org.testng.annotations.BeforeClass;
import org.testng.annotations.Test;

import de.learnlib.algorithms.lstargeneric.mealy.ExtensibleLStarMealyBuilder;
import de.learnlib.api.LearningAlgorithm.MealyLearner;
import de.learnlib.filters.reuse.ReuseCapableOracle;
import de.learnlib.filters.reuse.ReuseOracle;
import de.learnlib.filters.reuse.ReuseOracle.ReuseOracleBuilder;

/**
 * Similar to the {@link LearningTest} but this time with quiescence in outputs. 
 * The purpose of this test is just to check that the reuse filter is able to work with
 * <code>null</code> outputs.
 * 
 * @author Oliver Bauer <oliver.bauer@tu-dortmund.de>
 */
public class QuiescenceTest {
	private ReuseOracle<Integer, Integer, String> reuseOracle;
	private Alphabet<Integer> sigma;
	
	/**
	 * {@inheritDoc}.
	 */
	@BeforeClass
	protected void setUp() {
		sigma = Alphabets.integers(0, 3);
<<<<<<< HEAD
		reuseOracle = new ReuseOracleBuilder<Integer, Integer, String>(sigma, new TestOracleFactory(), true)
=======
		reuseOracle = new ReuseOracleBuilder<>(sigma,reuseCapableOracle)
>>>>>>> 26612f09
				.build();
	}

	@Test
	public void simpleTest() {
		MealyLearner<Integer, String> learner = new ExtensibleLStarMealyBuilder<Integer, String>()
				.withAlphabet(sigma).withOracle(reuseOracle).create();

		learner.startLearning();
	}

	class TestOracleFactory implements ReuseCapableOracleFactory<Integer, Integer, String> {

		@Override
		public ReuseCapableOracle<Integer, Integer, String> createOracle() {
			return new TestOracle(3);
		}

	}

	class TestOracle implements ReuseCapableOracle<Integer, Integer, String> {
		private int threshold;

		public TestOracle(int threshold) {
			this.threshold = threshold;
		}

		@Override
		public QueryResult<Integer, String> continueQuery(Word<Integer> trace,
				Integer s) {

			Integer integer = s;

			WordBuilder<String> output = new WordBuilder<>();
			for (Integer symbol : trace) {
				if (integer + symbol < threshold) {
					integer += symbol;
					output.add("ok");
				} else if (integer + symbol == threshold) {
					integer += symbol;
					output.add("done");
				} else {
					output.add(null); // quiescence
				}
			}

			QueryResult<Integer, String> result;
			result = new QueryResult<>(output.toWord(), integer);

			return result;
		}

		@Override
		public QueryResult<Integer, String> processQuery(Word<Integer> trace) {
			Integer integer = new Integer(0);
			WordBuilder<String> output = new WordBuilder<>();
			for (Integer symbol : trace) {
				if (integer + symbol < threshold) {
					integer += symbol;
					output.add("ok");
				} else if (integer + symbol == threshold) {
					integer += symbol;
					output.add("done");
				} else {
					output.add(null); // quiescence
				}
			}

			QueryResult<Integer, String> result;
			result = new QueryResult<>(output.toWord(), integer);

			return result;
		}
	}
}<|MERGE_RESOLUTION|>--- conflicted
+++ resolved
@@ -48,12 +48,7 @@
 	@BeforeClass
 	protected void setUp() {
 		sigma = Alphabets.integers(0, 3);
-<<<<<<< HEAD
-		reuseOracle = new ReuseOracleBuilder<Integer, Integer, String>(sigma, new TestOracleFactory(), true)
-=======
-		reuseOracle = new ReuseOracleBuilder<>(sigma,reuseCapableOracle)
->>>>>>> 26612f09
-				.build();
+		reuseOracle = new ReuseOracleBuilder<>(sigma, new TestOracleFactory()).build();
 	}
 
 	@Test
