--- conflicted
+++ resolved
@@ -48,12 +48,8 @@
 	@BeforeClass
 	protected void setUp() {
 		sigma = Alphabets.integers(0, 3);
-<<<<<<< HEAD
-		reuseOracle = new ReuseOracle<>(sigma, new TestOracleFactory());
-=======
-		reuseOracle = new ReuseOracleBuilder<Integer, Integer, String>(sigma,reuseCapableOracle,true)
+		reuseOracle = new ReuseOracleBuilder<Integer, Integer, String>(sigma, new TestOracleFactory(), true)
 				.build();
->>>>>>> 569b28f9
 	}
 
 	@Test
