/* Copyright (C) 2013 TU Dortmund
 * This file is part of LearnLib, http://www.learnlib.de/.
 * 
 * LearnLib is free software; you can redistribute it and/or
 * modify it under the terms of the GNU Lesser General Public
 * License version 3.0 as published by the Free Software Foundation.
 * 
 * LearnLib is distributed in the hope that it will be useful,
 * but WITHOUT ANY WARRANTY; without even the implied warranty of
 * MERCHANTABILITY or FITNESS FOR A PARTICULAR PURPOSE.  See the GNU
 * Lesser General Public License for more details.
 * 
 * You should have received a copy of the GNU Lesser General Public
 * License along with LearnLib; if not, see
 * <http://www.gnu.de/documents/lgpl.en.html>.
 */
package de.learnlib.filters.reuse.test;

import de.learnlib.filters.reuse.ReuseCapableOracleFactory;
import net.automatalib.words.Alphabet;
import net.automatalib.words.Word;
import net.automatalib.words.WordBuilder;
import net.automatalib.words.impl.Alphabets;

import org.testng.Assert;
import org.testng.annotations.BeforeMethod;
import org.testng.annotations.Test;

import de.learnlib.filters.reuse.ReuseCapableOracle;
import de.learnlib.filters.reuse.ReuseCapableOracle.QueryResult;
import de.learnlib.filters.reuse.ReuseException;
import de.learnlib.filters.reuse.ReuseOracle;
import de.learnlib.filters.reuse.ReuseOracle.ReuseOracleBuilder;
import de.learnlib.filters.reuse.tree.ReuseNode.NodeResult;

/**
 * Simple tests for the reuse oracle without domain knowledge.
 *  
 * @author Oliver Bauer <oliver.bauer@tu-dortmund.de>
 */
public class ReuseOracleTest {
	private ReuseOracle<Integer, Integer, String> reuseOracle;

	/**
	 * {@inheritDoc}.
	 */
	@BeforeMethod
	protected void setUp() {
		// We don't use this oracle, we directly test against the reuse tree!
		final ReuseCapableOracle<Integer, Integer, String> reuseCapableOracle =
				new ReuseCapableOracle<Integer, Integer, String>() {

			@Override
			public QueryResult<Integer, String> continueQuery(
					Word<Integer> trace, Integer s) {
				return null;
			}

			@Override
			public QueryResult<Integer, String> processQuery(
					Word<Integer> trace) {
				return null;
			}
		};

		ReuseCapableOracleFactory<Integer, Integer, String> factory =
				new ReuseCapableOracleFactory<Integer, Integer, String>() {

			@Override
			public ReuseCapableOracle<Integer, Integer, String> createOracle() {
				return reuseCapableOracle;
			}
		};
		
		Alphabet<Integer> alphabet = Alphabets.integers(0, 10);
<<<<<<< HEAD

		reuseOracle = new ReuseOracleBuilder<>(alphabet,factory,true)
=======
		
		reuseOracle = new ReuseOracleBuilder<>(alphabet,reuseCapableOracle)
>>>>>>> 26612f09
				.build();
	}
	
	@Test
	public void testTreeIsEmpty() {
		NodeResult<Integer, Integer, String> node = null;

		node = reuseOracle.getReuseTree().fetchSystemState(getInput(0));
		Assert.assertNull(node);
		
		node = reuseOracle.getReuseTree().fetchSystemState(getInput(1));
		Assert.assertNull(node);

		node = reuseOracle.getReuseTree().fetchSystemState(getInput(2));
		Assert.assertNull(node);
	}
	
	@Test(dependsOnMethods={"testTreeIsEmpty"})
	public void testTreeIsAbleToCache() {
		// Add one entry (1,ok)
		QueryResult<Integer, String> qr = new QueryResult<>(getOutput("ok"), 1);
		reuseOracle.getReuseTree().insert(getInput(1), qr);
		
		// check that query (1) is already known and has same output than before
		Word<String> known = reuseOracle.getReuseTree().getOutput(getInput(1));
		Assert.assertNotNull(known);
		Assert.assertEquals(known, getOutput("ok"));
	}
	
	@Test(dependsOnMethods={
			"testTreeIsAbleToCache"})
	public void testTreeDoesNotPump() {
		// Add one entry (0,ok) 
		QueryResult<Integer, String> qr = new QueryResult<>(getOutput("ok"), 0);
		reuseOracle.getReuseTree().insert(getInput(0), qr);
		
		Word<String> known = reuseOracle.getReuseTree().getOutput(getInput(0,0,0,0));
		// no model invariant input was defined...
		Assert.assertNull(known);
	}
	
	@Test
	public void testNoReusePossible() {
		QueryResult<Integer, String> qr = new QueryResult<>(getOutput("ok","ok"), 2);
		reuseOracle.getReuseTree().insert(getInput(1, 1), qr);
		/**
		 * Should result in
		 * <pre>
		 *  o
		 *  | 1/ok
		 *  o
		 *  | 1/ok
		 *  *
		 * </pre>
		 */
		// now we use query 12, no reuse possible
		NodeResult<Integer, Integer, String> node = reuseOracle.getReuseTree().fetchSystemState(getInput(1,2));
		Assert.assertNull(node);
	}
	
	@Test
	public void testReusePossible() {
		QueryResult<Integer, String> qr = new QueryResult<>(getOutput("ok","ok"), 2);
		reuseOracle.getReuseTree().insert(getInput(1, 1), qr);
		
		/**
		 * Should result in
		 * <pre>
		 *  o
		 *  | 1/ok
		 *  o
		 *  | 1/ok
		 *  *
		 * </pre>
		 */
		
		// now we use query 111, reuse possible:)
		NodeResult<Integer, Integer, String> node = reuseOracle.getReuseTree().fetchSystemState(getInput(1,1,1));
		Assert.assertNotNull(node);
		
		Integer systemState = node.systemState;
		
		Assert.assertNotNull(systemState);
		Assert.assertTrue(systemState.equals(new Integer(2)));
		
		// we have automatic invalidation, so the reuseNode already has system state set to null
		// and although querying again reveals nothing reusable
		Integer invSystemState = node.reuseNode.getSystemState();
		Assert.assertNull(invSystemState);
		node = reuseOracle.getReuseTree().fetchSystemState(getInput(1,1,1));
		Assert.assertNull(node);
	}
	
	@Test(dependsOnMethods = {"testNoReusePossible"})
	public void testReusePossibleWithInvalidation() {
		QueryResult<Integer, String> qr = new QueryResult<>(getOutput("ok","ok"), 2);
		reuseOracle.getReuseTree().insert(getInput(1, 1), qr);
		
		/**
		 * Should result in
		 * <pre>
		 *  o
		 *  | 1/ok
		 *  o
		 *  | 1/ok
		 *  *
		 * </pre>
		 */
		
		// now we check query 112, reuse possible in 11
		NodeResult<Integer, Integer, String> node = reuseOracle.getReuseTree().fetchSystemState(getInput(1,1,2));
		Assert.assertNotNull(node);
		Assert.assertTrue(node.prefixLength == 2); // query '1 1'

		qr = new QueryResult<>(getOutput("ok"), 4);
		reuseOracle.getReuseTree().insert(getInput(2), node.reuseNode, qr);
		
		/**
		 * Should result in
		 * <pre>
		 *  o
		 *  | 1/ok
		 *  o
		 *  | 1/ok
		 *  o
		 *  | 2/ok
		 *  *
		 * </pre>
		 */
		
		// we check that 113 has no reusable prefix, since we invalidated the last system state:
		node = reuseOracle.getReuseTree().fetchSystemState(getInput(1,1,3));
		Assert.assertNull(node);

		// but 1123 should have a reusable prefix via the new 112
		node = reuseOracle.getReuseTree().fetchSystemState(getInput(1,1,2,3));
		Assert.assertNotNull(node);
	}

	@Test(expectedExceptions= {ReuseException.class})	
	public void testConflictException() {
		/**
		 * Create:
		 * <pre>
		 *       o
		 *       | 1/ok
		 *       o
		 *       | 1/ok
		 *  -----o-----
		 *  | 4/ok    | 2/ok
		 *  *         *
		 * </pre>
		 */		
		QueryResult<Integer, String> qr = new QueryResult<>(getOutput("ok","ok","ok"), 6);
		reuseOracle.getReuseTree().insert(getInput(1, 1, 4), qr);
		
		qr = new QueryResult<>(getOutput("ok","ok","ok"), 4);
		reuseOracle.getReuseTree().insert(getInput(1, 1, 2), qr);
		
		// Here reuse tree should throw a reuse exception when adding (113/ok differentout notimportant)
		qr = new QueryResult<>(getOutput("ok","different","notimp"), 5);
		reuseOracle.getReuseTree().insert(getInput(1, 1, 3), qr);
	}
	
	private Word<Integer> getInput(Integer... param){
		WordBuilder<Integer> wb = new WordBuilder<>();
		for (int j=0; j<param.length; j++) {
			wb.add(param[j]);
		}
		return wb.toWord();
	}
	
	private Word<String> getOutput(String... param){
		WordBuilder<String> wb = new WordBuilder<>();
		for (int j=0; j<param.length; j++) {
			wb.add(param[j]);
		}
		return wb.toWord();
	}
}<|MERGE_RESOLUTION|>--- conflicted
+++ resolved
@@ -73,13 +73,8 @@
 		};
 		
 		Alphabet<Integer> alphabet = Alphabets.integers(0, 10);
-<<<<<<< HEAD
-
-		reuseOracle = new ReuseOracleBuilder<>(alphabet,factory,true)
-=======
-		
-		reuseOracle = new ReuseOracleBuilder<>(alphabet,reuseCapableOracle)
->>>>>>> 26612f09
+
+		reuseOracle = new ReuseOracleBuilder<>(alphabet, factory)
 				.build();
 	}
 	
