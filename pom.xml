--- conflicted
+++ resolved
@@ -85,7 +85,6 @@
 	=================================	MODULES ===================================	
 	-->
 	<modules>
-<<<<<<< HEAD
 		<module>test-support</module>
 		<module>build-tools</module>
 		<module>core</module>
@@ -95,8 +94,7 @@
 		<module>utils</module>
 		<module>filters</module>
 		<module>archetypes</module>
-	</modules>	
-=======
+	</modules>
 		<module>./test-support</module>
 		<module>./build-tools</module>
 		<module>./core</module>
@@ -107,7 +105,6 @@
 		<module>./filters</module>
 		<module>./archetypes</module>
 	</modules>
->>>>>>> 9af1db52
 
 	<!--	
 	=================================	PROPERTIES ================================
