--- conflicted
+++ resolved
@@ -102,11 +102,7 @@
 		<module>simulator</module>
 		<module>utils</module>
 		<module>filters</module>
-<<<<<<< HEAD
-=======
 		<module>drivers</module>
-		<module>archetypes</module>
->>>>>>> 2d2dc55b
 		<module>examples</module>
 		<module>archetypes</module>
 	</modules>
@@ -450,15 +446,12 @@
 				<version>${project.version}</version>
 			</dependency>
 			<dependency>
-<<<<<<< HEAD
-				<groupId>de.learnlib</groupId>
-=======
-				<groupId>${project.groupId}</groupId>
+				<groupId>de.learnlib</groupId>
 				<artifactId>learnlib-drivers-basic</artifactId>
 				<version>${project.version}</version>
-			</dependency>			<dependency>
-				<groupId>${project.groupId}</groupId>
->>>>>>> 2d2dc55b
+			</dependency>
+			<dependency>
+				<groupId>de.learnlib</groupId>
 				<artifactId>learnlib-parallelism</artifactId>
 				<version>${project.version}</version>
 			</dependency>
